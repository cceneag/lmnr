use std::env;
use std::sync::Arc;

use actix_web::{post, web, HttpResponse};
use futures::StreamExt;
use serde::Deserialize;
use uuid::Uuid;

use crate::agent_manager::channel::AgentManagerWorkers;
use crate::agent_manager::types::{ControlChunk, RunAgentResponseStreamChunk, WorkerStreamChunk};
use crate::agent_manager::worker::{run_agent_worker, RunAgentWorkerOptions};
use crate::routes::types::ResponseResult;
use crate::{
    agent_manager::{types::ModelProvider, AgentManager},
    db::DB,
};

#[derive(Deserialize)]
#[serde(rename_all = "camelCase")]
struct RunAgentRequest {
    session_id: Uuid,
    user_id: Uuid,
    #[serde(default)]
    prompt: Option<String>,
    #[serde(default)]
    model_provider: Option<ModelProvider>,
    #[serde(default)]
    model: Option<String>,
    #[serde(default = "default_true")]
    enable_thinking: bool,

    #[serde(default)]
    /// If true, we start the agent from scratch; otherwise, we connect to the existing stream
    is_new_user_message: bool,
}

fn default_true() -> bool {
    true
}

#[post("run")]
pub async fn run_agent_manager(
    agent_manager: web::Data<Arc<AgentManager>>,
    db: web::Data<DB>,
    worker_channel: web::Data<Arc<AgentManagerWorkers>>,
    request: web::Json<RunAgentRequest>,
) -> ResponseResult {
    let request = request.into_inner();

    let session_id = request.session_id;

    if !request.is_new_user_message
        && (worker_channel.is_ended(session_id) || worker_channel.is_stopped(session_id))
    {
        return Ok(HttpResponse::Ok()
            .content_type("text/event-stream")
            .streaming(tokio_stream::empty::<anyhow::Result<bytes::Bytes>>()));
    }
    if request.is_new_user_message && request.prompt.is_none() {
        return Ok(HttpResponse::BadRequest().json(serde_json::json!({
            "error": "Prompt is required for new user messages"
        })));
    }

    let mut receiver = worker_channel.create_channel_and_get_rx(session_id);

    if request.is_new_user_message {
        let options = RunAgentWorkerOptions {
            model_provider: request.model_provider,
            model: request.model,
            enable_thinking: request.enable_thinking,
        };
        // Run agent worker
        tokio::spawn(async move {
            run_agent_worker(
                agent_manager.as_ref().clone(),
                worker_channel.as_ref().clone(),
                db.into_inner(),
                session_id,
                Some(request.user_id),
<<<<<<< HEAD
=======
                env::var("LMNR_INDEX_PROJECT_API_KEY").ok(),
>>>>>>> a35eba19
                request.prompt.unwrap_or_default(),
                options,
            )
            .await;
        });
    }

    let stream = async_stream::stream! {
        while let Some(message) = receiver.recv().await {
            match message {
                Ok(WorkerStreamChunk::AgentChunk(agent_chunk)) => {
                    match agent_chunk {
                        RunAgentResponseStreamChunk::FinalOutput(_) => {
                            yield anyhow::Ok(agent_chunk.into());
                            break;
                        }
                        RunAgentResponseStreamChunk::Step(_) => {
                            yield anyhow::Ok(agent_chunk.into());
                        }
                    }
                }
                Ok(WorkerStreamChunk::ControlChunk(ControlChunk::Stop)) => {
                    break;
                }
                Err(e) => {
                    log::error!("Error running agent: {}", e);
                    break;
                }
            }
        }
    };

    Ok(HttpResponse::Ok()
        .content_type("text/event-stream")
        .streaming(stream.map(|r| {
            r.map(|chunk| {
                let json = serde_json::to_string::<RunAgentResponseStreamChunk>(&chunk).unwrap();
                bytes::Bytes::from(format!("data: {}\n\n", json))
            })
        })))
}

#[derive(Deserialize)]
#[serde(rename_all = "camelCase")]
struct StopAgentRequest {
    session_id: Uuid,
}

#[post("stop")]
pub async fn stop_agent_manager(
    worker_channel: web::Data<Arc<AgentManagerWorkers>>,
    request: web::Json<StopAgentRequest>,
) -> ResponseResult {
    let session_id = request.session_id;
    worker_channel.stop_session(session_id).await;
    Ok(HttpResponse::Ok().json(serde_json::json!({
        "message": "Agent stopped"
    })))
}<|MERGE_RESOLUTION|>--- conflicted
+++ resolved
@@ -78,10 +78,7 @@
                 db.into_inner(),
                 session_id,
                 Some(request.user_id),
-<<<<<<< HEAD
-=======
                 env::var("LMNR_INDEX_PROJECT_API_KEY").ok(),
->>>>>>> a35eba19
                 request.prompt.unwrap_or_default(),
                 options,
             )
