use std::sync::Arc;

use actix_web::{post, web, HttpResponse};
use futures::StreamExt;
use serde::Deserialize;
use uuid::Uuid;

use crate::agent_manager::channel::AgentManagerWorkers;
use crate::agent_manager::types::{ControlChunk, RunAgentResponseStreamChunk, WorkerStreamChunk};
use crate::agent_manager::worker::{run_agent_worker, RunAgentWorkerOptions};
use crate::agent_manager::{types::ModelProvider, AgentManager, AgentManagerTrait};
use crate::cache::Cache;
use crate::db::project_api_keys::ProjectApiKey;
use crate::db::{self, DB};
use crate::features::{is_feature_enabled, Feature};
<<<<<<< HEAD
use crate::project_api_keys::ProjectApiKeyVals;
use crate::routes::types::ResponseResult;
use crate::traces::limits::get_workspace_limit_exceeded_by_project_id;

const REQUEST_API_KEY_TTL: u64 = 60 * 60; // 1 hour
=======
use crate::routes::types::ResponseResult;
use crate::traces::limits::get_workspace_limit_exceeded_by_project_id;
>>>>>>> a35eba19

#[derive(Deserialize)]
#[serde(rename_all = "camelCase")]
struct RunAgentRequest {
    prompt: String,
    #[serde(default)]
    parent_span_context: Option<String>,
    #[serde(default)]
    model_provider: Option<ModelProvider>,
    #[serde(default)]
    model: Option<String>,
    #[serde(default)]
    stream: bool,
    #[serde(default = "default_true")]
    enable_thinking: bool,
}

fn default_true() -> bool {
    true
}

#[post("agent/run")]
pub async fn run_agent_manager(
    agent_manager: web::Data<Arc<AgentManager>>,
    worker_states: web::Data<Arc<AgentManagerWorkers>>,
    db: web::Data<DB>,
    project_api_key: ProjectApiKey,
    cache: web::Data<Cache>,
    request: web::Json<RunAgentRequest>,
) -> ResponseResult {
    let request = request.into_inner();
    let agent_manager = agent_manager.as_ref().clone();
    let db = db.into_inner();
    let cache = cache.into_inner();
    let (drop_sender, drop_guard) = tokio::sync::oneshot::channel::<()>();
    let worker_states = worker_states.into_inner();

    if is_feature_enabled(Feature::UsageLimit) {
        match get_workspace_limit_exceeded_by_project_id(
            db.clone(),
            cache.clone(),
            project_api_key.project_id,
        )
<<<<<<< HEAD
        .await
        {
            Ok(limits_exceeded) => {
                if limits_exceeded.steps {
                    return Ok(HttpResponse::Forbidden().json("Workspace step limit exceeded"));
                }
            }
            Err(e) => {
                log::error!("Error getting workspace limit exceeded: {}", e);
            }
        }
    }
    let request_api_key_vals = ProjectApiKeyVals::new();
    let request_api_key = ProjectApiKey {
        project_id: project_api_key.project_id,
        name: Some(format!("tmp-agent-{}", Uuid::new_v4())),
        hash: request_api_key_vals.hash,
        shorthand: request_api_key_vals.shorthand,
    };

    let session_id = Uuid::new_v4();

    let cache_key = format!("{PROJECT_API_KEY_CACHE_KEY}:{}", request_api_key.hash);
    cache
        .insert::<ProjectApiKey>(&cache_key, request_api_key.clone())
=======
>>>>>>> a35eba19
        .await
        {
            Ok(limits_exceeded) => {
                if limits_exceeded.steps {
                    return Ok(HttpResponse::Forbidden().json("Workspace step limit exceeded"));
                }
            }
            Err(e) => {
                log::error!("Error getting workspace limit exceeded: {}", e);
            }
        }
    }

    let session_id = Uuid::new_v4();

    let worker_states_clone = worker_states.clone();
    tokio::spawn(async move {
        let _ = drop_guard.await;
        worker_states_clone.stop_session(session_id).await;
    });

    let worker_states_clone = worker_states.clone();
    tokio::spawn(async move {
        let _ = drop_guard.await;
        worker_states_clone.stop_session(session_id).await;
    });

    if request.stream {
        let mut receiver = worker_states.create_channel_and_get_rx(session_id);
        let options = RunAgentWorkerOptions {
            model_provider: request.model_provider,
            model: request.model,
            enable_thinking: request.enable_thinking,
        };
        let pool = db.pool.clone();
        tokio::spawn(async move {
            run_agent_worker(
                agent_manager.clone(),
                worker_states.as_ref().clone(),
                db.clone(),
                session_id,
                None,
<<<<<<< HEAD
=======
                Some(project_api_key.raw),
>>>>>>> a35eba19
                request.prompt,
                options,
            )
            .await;
        });
        let stream = async_stream::stream! {
            let _drop_guard = drop_sender;
            while let Some(message) = receiver.recv().await {
                match message {
                    Ok(WorkerStreamChunk::AgentChunk(agent_chunk)) => {
                        if let Err(e) =
                            db::stats::add_agent_steps_to_project_usage_stats(&pool, &project_api_key.project_id, 1)
                                .await
                        {
                            log::error!("Error adding agent steps to project usage stats: {}", e);
                        }

                        match agent_chunk {
                            RunAgentResponseStreamChunk::FinalOutput(_) => {
                                yield anyhow::Ok(agent_chunk.into());
                                break;
                            }
                            RunAgentResponseStreamChunk::Step(_) => {
                                yield anyhow::Ok(agent_chunk.into());
                            }
                        }
                    }
                    Ok(WorkerStreamChunk::ControlChunk(ControlChunk::Stop)) => {
                        break;
                    }
                    Err(e) => {
                        log::error!("Error running agent: {}", e);
                        break;
                    }
                }
            }
        };

        Ok(HttpResponse::Ok()
            .content_type("text/event-stream")
            .streaming(stream.map(|r| {
                r.map(|chunk| {
                    let data =
                        serde_json::to_string::<RunAgentResponseStreamChunk>(&chunk).unwrap();
                    bytes::Bytes::from(format!("data: {}\n\n", data))
                })
            })))
    } else {
        let fut = tokio::spawn(async move {
            agent_manager
                .run_agent(
                    request.prompt,
                    session_id,
                    false,
<<<<<<< HEAD
                    Some(request_api_key_vals.value),
=======
                    Some(project_api_key.raw),
>>>>>>> a35eba19
                    request.parent_span_context.clone(),
                    request.model_provider,
                    request.model.clone(),
                    request.enable_thinking,
                    Vec::new(),
                )
                .await
        });

        worker_states.insert_abort_handle(session_id, fut.abort_handle());

        match fut.await {
            Ok(response) => {
                let response = response?;
                if let Err(e) = db::stats::add_agent_steps_to_project_usage_stats(
                    &db.pool,
                    &project_api_key.project_id,
                    response.step_count.unwrap_or(0) as i64,
                )
                .await
                {
                    log::error!("Error adding agent steps to project usage stats: {}", e);
                }
                Ok(HttpResponse::Ok().json(response))
            }
            Err(e) if e.is_cancelled() => Ok(HttpResponse::NoContent().finish()),
            Err(e) => {
                log::error!("Error running agent: {}", e);
                Ok(HttpResponse::InternalServerError().finish())
            }
        }
    }
}<|MERGE_RESOLUTION|>--- conflicted
+++ resolved
@@ -13,16 +13,8 @@
 use crate::db::project_api_keys::ProjectApiKey;
 use crate::db::{self, DB};
 use crate::features::{is_feature_enabled, Feature};
-<<<<<<< HEAD
-use crate::project_api_keys::ProjectApiKeyVals;
 use crate::routes::types::ResponseResult;
 use crate::traces::limits::get_workspace_limit_exceeded_by_project_id;
-
-const REQUEST_API_KEY_TTL: u64 = 60 * 60; // 1 hour
-=======
-use crate::routes::types::ResponseResult;
-use crate::traces::limits::get_workspace_limit_exceeded_by_project_id;
->>>>>>> a35eba19
 
 #[derive(Deserialize)]
 #[serde(rename_all = "camelCase")]
@@ -66,34 +58,6 @@
             cache.clone(),
             project_api_key.project_id,
         )
-<<<<<<< HEAD
-        .await
-        {
-            Ok(limits_exceeded) => {
-                if limits_exceeded.steps {
-                    return Ok(HttpResponse::Forbidden().json("Workspace step limit exceeded"));
-                }
-            }
-            Err(e) => {
-                log::error!("Error getting workspace limit exceeded: {}", e);
-            }
-        }
-    }
-    let request_api_key_vals = ProjectApiKeyVals::new();
-    let request_api_key = ProjectApiKey {
-        project_id: project_api_key.project_id,
-        name: Some(format!("tmp-agent-{}", Uuid::new_v4())),
-        hash: request_api_key_vals.hash,
-        shorthand: request_api_key_vals.shorthand,
-    };
-
-    let session_id = Uuid::new_v4();
-
-    let cache_key = format!("{PROJECT_API_KEY_CACHE_KEY}:{}", request_api_key.hash);
-    cache
-        .insert::<ProjectApiKey>(&cache_key, request_api_key.clone())
-=======
->>>>>>> a35eba19
         .await
         {
             Ok(limits_exceeded) => {
@@ -108,12 +72,6 @@
     }
 
     let session_id = Uuid::new_v4();
-
-    let worker_states_clone = worker_states.clone();
-    tokio::spawn(async move {
-        let _ = drop_guard.await;
-        worker_states_clone.stop_session(session_id).await;
-    });
 
     let worker_states_clone = worker_states.clone();
     tokio::spawn(async move {
@@ -136,10 +94,7 @@
                 db.clone(),
                 session_id,
                 None,
-<<<<<<< HEAD
-=======
                 Some(project_api_key.raw),
->>>>>>> a35eba19
                 request.prompt,
                 options,
             )
@@ -194,11 +149,7 @@
                     request.prompt,
                     session_id,
                     false,
-<<<<<<< HEAD
-                    Some(request_api_key_vals.value),
-=======
                     Some(project_api_key.raw),
->>>>>>> a35eba19
                     request.parent_span_context.clone(),
                     request.model_provider,
                     request.model.clone(),
