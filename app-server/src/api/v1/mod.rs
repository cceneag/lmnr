--- conflicted
+++ resolved
@@ -2,9 +2,6 @@
 pub mod evaluations;
 pub mod metrics;
 pub mod pipelines;
-<<<<<<< HEAD
 pub mod sandbox;
-=======
 pub mod semantic_search;
->>>>>>> f7f2b9d5
 pub mod traces;