import { useVirtualizer } from "@tanstack/react-virtual";
<<<<<<< HEAD
import { memo, useEffect, useMemo, useRef } from "react";
=======
import { isEmpty } from "lodash";
import React, { memo, useMemo, useRef } from "react";
>>>>>>> c368fd02

import TimelineElement from "@/components/traces/trace-view/timeline-element";
import { useTraceViewStore, useTraceViewStoreContext } from "@/components/traces/trace-view/trace-view-store.tsx";
import { ScrollArea, ScrollBar } from "@/components/ui/scroll-area";
import { Skeleton } from "@/components/ui/skeleton.tsx";

function Timeline() {
  const ref = useRef<HTMLDivElement>(null);
  const sessionTimeNeedleRef = useRef<HTMLDivElement>(null);

<<<<<<< HEAD
  const { getTimelineData, zoom, selectedSpan, setSelectedSpan } = useTraceViewStoreContext((state) => ({
    getTimelineData: state.getTimelineData,
    zoom: state.zoom,
    selectedSpan: state.selectedSpan,
    setSelectedSpan: state.setSelectedSpan,
  }));
=======
  const { getTimelineData, zoom, browserSessionTime, selectedSpan, setSelectedSpan, isSpansLoading } =
    useTraceViewStoreContext((state) => ({
      getTimelineData: state.getTimelineData,
      zoom: state.zoom,
      browserSessionTime: state.sessionTime,
      selectedSpan: state.selectedSpan,
      setSelectedSpan: state.setSelectedSpan,
      isSpansLoading: state.isSpansLoading,
    }));
>>>>>>> c368fd02

  const store = useTraceViewStore();

  const { spans, timeIntervals, timelineWidthInMilliseconds } = useMemo(() => getTimelineData(), [getTimelineData]);

  const virtualizer = useVirtualizer({
    count: spans.length,
    getScrollElement: () => ref.current,
    estimateSize: () => 32, // HEIGHT + margin
    overscan: 100,
  });

  useEffect(
    () =>
      store.subscribe((state, prevState) => {
        if (state.sessionTime !== prevState.sessionTime) {
          const sessionTime = state.sessionTime || 0;
          if (sessionTimeNeedleRef.current && timelineWidthInMilliseconds > 0) {
            const leftPosition = ((sessionTime * 1000) / timelineWidthInMilliseconds) * 100;
            sessionTimeNeedleRef.current.style.left = `${Math.max(0, Math.min(100, leftPosition))}%`;
            sessionTimeNeedleRef.current.style.display = sessionTime ? "block" : "none";
          }
        }
      }),
    [store, timelineWidthInMilliseconds]
  );

  const items = virtualizer.getVirtualItems();

  if (isSpansLoading) {
    return (
      <div className="flex flex-col gap-2 p-2 pb-4 w-full min-w-full">
        <Skeleton className="h-8 w-full" />
        <Skeleton className="h-8 w-full" />
        <Skeleton className="h-8 w-full" />
      </div>
    );
  }

  if (isEmpty(spans)) {
    return <span className="text-base text-secondary-foreground mx-auto mt-4 text-center">No spans found.</span>;
  }

  return (
    <ScrollArea className="h-full w-full relative" ref={ref}>
      <div
        style={{ width: `${100 * zoom}%` }}
        className="sticky top-0 z-20 bg-background flex flex-1 text-xs border-b h-8 px-4"
      >
        <div
          ref={sessionTimeNeedleRef}
          className="absolute top-0 bg-primary z-50 w-[1px]"
          style={{
            display: "none",
            height: virtualizer.getTotalSize() + 32,
          }}
        />
        <div className="flex w-full relative">
          {timeIntervals.map((interval, index) => (
            <div className="flex items-center h-full w-[10%]" key={index}>
              <div className="border-l border-secondary-foreground/20 h-full" />
              <div className="text-secondary-foreground truncate flex ml-1 justify-center">{interval}</div>
            </div>
          ))}
          <div className="flex items-center h-full">
            <div className="border-r border-secondary-foreground/20 h-full" />
          </div>
        </div>
      </div>
      <div style={{ height: virtualizer.getTotalSize(), width: `${100 * zoom}%` }}>
        <div
          className="overflow-hidden"
          style={{
            position: "relative",
            height: virtualizer.getTotalSize(),
          }}
        >
          {items.map((virtualRow) => (
            <TimelineElement
              key={virtualRow.key}
              selectedSpan={selectedSpan}
              setSelectedSpan={setSelectedSpan}
              span={spans[virtualRow.index]}
              virtualRow={virtualRow}
            />
          ))}
        </div>
      </div>
      <ScrollBar orientation="horizontal" />
    </ScrollArea>
  );
}

export default memo(Timeline);<|MERGE_RESOLUTION|>--- conflicted
+++ resolved
@@ -1,10 +1,6 @@
 import { useVirtualizer } from "@tanstack/react-virtual";
-<<<<<<< HEAD
-import { memo, useEffect, useMemo, useRef } from "react";
-=======
 import { isEmpty } from "lodash";
-import React, { memo, useMemo, useRef } from "react";
->>>>>>> c368fd02
+import React, { memo, useEffect, useMemo, useRef } from "react";
 
 import TimelineElement from "@/components/traces/trace-view/timeline-element";
 import { useTraceViewStore, useTraceViewStoreContext } from "@/components/traces/trace-view/trace-view-store.tsx";
@@ -15,24 +11,15 @@
   const ref = useRef<HTMLDivElement>(null);
   const sessionTimeNeedleRef = useRef<HTMLDivElement>(null);
 
-<<<<<<< HEAD
-  const { getTimelineData, zoom, selectedSpan, setSelectedSpan } = useTraceViewStoreContext((state) => ({
-    getTimelineData: state.getTimelineData,
-    zoom: state.zoom,
-    selectedSpan: state.selectedSpan,
-    setSelectedSpan: state.setSelectedSpan,
-  }));
-=======
-  const { getTimelineData, zoom, browserSessionTime, selectedSpan, setSelectedSpan, isSpansLoading } =
-    useTraceViewStoreContext((state) => ({
+  const { getTimelineData, zoom, selectedSpan, setSelectedSpan, isSpansLoading } = useTraceViewStoreContext(
+    (state) => ({
       getTimelineData: state.getTimelineData,
       zoom: state.zoom,
-      browserSessionTime: state.sessionTime,
       selectedSpan: state.selectedSpan,
       setSelectedSpan: state.setSelectedSpan,
       isSpansLoading: state.isSpansLoading,
-    }));
->>>>>>> c368fd02
+    })
+  );
 
   const store = useTraceViewStore();
 
