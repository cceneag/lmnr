--- conflicted
+++ resolved
@@ -1,87 +1,12 @@
 "use client";
 
-<<<<<<< HEAD
-import { TooltipPortal } from "@radix-ui/react-tooltip";
-import { CirclePlay } from "lucide-react";
-import React, { useRef, useState } from "react";
-=======
 import React from "react";
->>>>>>> 9fa0a037
 
 import TraceView from "@/components/traces/trace-view";
 import FiltersContextProvider from "@/components/ui/datatable-filter/context";
 import Header from "@/components/ui/header";
 import { Trace as TraceType } from "@/lib/traces/types";
 
-<<<<<<< HEAD
-import { TraceStatsShields } from "./stats-shields";
-
-const Trace = ({ trace, projectId }: { trace: TraceType; projectId: string }) => {
-  const traceViewRef = useRef<TraceViewHandle>(null);
-  const [hasLangGraph, setHasLangGraph] = useState(false);
-
-  return (
-    <>
-      <Header path={`traces/${trace.id}`} childrenContainerClassName="flex-1 mr-2">
-        <TraceStatsShields className="box-border sticky top-0 bg-background" trace={trace} />
-        <div className="flex flex-1 gap-2 justify-end mr-2">
-          <Tooltip>
-            <TooltipTrigger asChild>
-              <Button
-                className="hover:bg-secondary px-1.5"
-                variant="ghost"
-                onClick={() => {
-                  if (traceViewRef.current) {
-                    traceViewRef.current.toggleBrowserSession();
-                  }
-                }}
-              >
-                <CirclePlay className="w-4 h-4" />
-              </Button>
-            </TooltipTrigger>
-            <TooltipPortal>
-              <TooltipContent>Toggle Browser Session</TooltipContent>
-            </TooltipPortal>
-          </Tooltip>
-          {hasLangGraph && (
-            <Tooltip>
-              <TooltipTrigger asChild>
-                <Button
-                  className="hover:bg-secondary px-1.5"
-                  variant="ghost"
-                  onClick={() => {
-                    if (traceViewRef.current) {
-                      traceViewRef.current.toggleLangGraph();
-                    }
-                  }}
-                >
-                  <IconLangGraph className={cn("w-5 h-5 fill-white")} />
-                </Button>
-              </TooltipTrigger>
-              <TooltipPortal>
-                <TooltipContent>Toggle LangGraph</TooltipContent>
-              </TooltipPortal>
-            </Tooltip>
-          )}
-
-          <ShareTraceButton trace={{ id: trace.id, visibility: trace.visibility }} projectId={projectId} />
-        </div>
-      </Header>
-      <FiltersContextProvider>
-        <TraceView
-          spanId={null}
-          onLangGraphDetected={() => setHasLangGraph(true)}
-          ref={traceViewRef}
-          propsTrace={trace}
-          fullScreen
-          onClose={() => { }}
-          traceId={trace.id}
-        />
-      </FiltersContextProvider>
-    </>
-  );
-};
-=======
 const Trace = ({ trace }: { trace: TraceType }) => (
   <>
     <Header path={`traces/${trace.id}`} childrenContainerClassName="flex-1 mr-2" />
@@ -90,6 +15,5 @@
     </FiltersContextProvider>
   </>
 );
->>>>>>> 9fa0a037
 
 export default Trace;