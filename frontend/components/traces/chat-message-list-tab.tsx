--- conflicted
+++ resolved
@@ -1,9 +1,5 @@
 import { uniqueId } from "lodash";
-<<<<<<< HEAD
-import { useMemo } from "react";
-=======
 import { memo, useMemo } from "react";
->>>>>>> 10da8814
 
 import ImageWithPreview from "@/components/playground/image-with-preview";
 import { ChatMessage, ChatMessageContentPart, OpenAIImageUrl } from "@/lib/types";
@@ -96,11 +92,7 @@
   reversed: boolean;
 }
 
-<<<<<<< HEAD
-export default function ChatMessageListTab({ messages, presetKey, reversed }: ChatMessageListTabProps) {
-=======
 function PureChatMessageListTab({ messages, presetKey, reversed }: ChatMessageListTabProps) {
->>>>>>> 10da8814
   // Memoize messages to prevent unnecessary re-renders
   const memoizedMessages = useMemo(() => (reversed ? [...messages].reverse() : messages), [messages, reversed]);
 
