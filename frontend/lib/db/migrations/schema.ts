import { sql } from "drizzle-orm";
<<<<<<< HEAD
import { bigint, boolean, doublePrecision, foreignKey, index, integer, jsonb, pgEnum, pgTable, primaryKey, text, timestamp, unique, uuid } from "drizzle-orm/pg-core";
=======
import { bigint, boolean, doublePrecision, foreignKey, index, integer, jsonb, pgEnum,pgTable, primaryKey, text, timestamp, unique, uuid } from "drizzle-orm/pg-core";
>>>>>>> 57ad9786

export const agentMachineStatus = pgEnum("agent_machine_status", ['not_started', 'running', 'paused', 'stopped']);
export const agentMessageType = pgEnum("agent_message_type", ['user', 'assistant', 'step']);
export const labelSource = pgEnum("label_source", ['MANUAL', 'AUTO', 'CODE']);
export const spanType = pgEnum("span_type", ['DEFAULT', 'LLM', 'PIPELINE', 'EXECUTOR', 'EVALUATOR', 'EVALUATION', 'TOOL']);
export const traceType = pgEnum("trace_type", ['DEFAULT', 'EVENT', 'EVALUATION']);
export const workspaceRole = pgEnum("workspace_role", ['member', 'owner']);


export const llmPrices = pgTable("llm_prices", {
  id: uuid().defaultRandom().primaryKey().notNull(),
  createdAt: timestamp("created_at", { withTimezone: true, mode: 'string' }).defaultNow().notNull(),
  updatedAt: timestamp("updated_at", { withTimezone: true, mode: 'string' }).defaultNow().notNull(),
  provider: text().notNull(),
  model: text().notNull(),
  inputPricePerMillion: doublePrecision("input_price_per_million").notNull(),
  outputPricePerMillion: doublePrecision("output_price_per_million").notNull(),
  inputCachedPricePerMillion: doublePrecision("input_cached_price_per_million"),
  additionalPrices: jsonb("additional_prices").default({}).notNull(),
});

export const pipelineTemplates = pgTable("pipeline_templates", {
  id: uuid().defaultRandom().primaryKey().notNull(),
  createdAt: timestamp("created_at", { withTimezone: true, mode: 'string' }).defaultNow().notNull(),
  runnableGraph: jsonb("runnable_graph").default({}).notNull(),
  displayableGraph: jsonb("displayable_graph").default({}).notNull(),
  // You can use { mode: "bigint" } if numbers are exceeding js number limitations
  numberOfNodes: bigint("number_of_nodes", { mode: "number" }).notNull(),
  name: text().default('').notNull(),
  description: text().default('').notNull(),
  displayGroup: text("display_group").default('build').notNull(),
  ordinal: integer().default(500).notNull(),
});

export const datasets = pgTable("datasets", {
  id: uuid().defaultRandom().primaryKey().notNull(),
  createdAt: timestamp("created_at", { withTimezone: true, mode: 'string' }).defaultNow().notNull(),
  name: text().notNull(),
  projectId: uuid("project_id").defaultRandom().notNull(),
  indexedOn: text("indexed_on"),
}, (table) => [
  index("datasets_project_id_hash_idx").using("hash", table.projectId.asc().nullsLast().op("uuid_ops")),
  foreignKey({
    columns: [table.projectId],
    foreignColumns: [projects.id],
    name: "public_datasets_project_id_fkey"
  }).onUpdate("cascade").onDelete("cascade"),
]);

export const datasetDatapoints = pgTable("dataset_datapoints", {
  id: uuid().defaultRandom().primaryKey().notNull(),
  datasetId: uuid("dataset_id").notNull(),
  createdAt: timestamp("created_at", { withTimezone: true, mode: 'string' }).defaultNow().notNull(),
  data: jsonb().notNull(),
  indexedOn: text("indexed_on"),
  target: jsonb().default({}),
  // You can use { mode: "bigint" } if numbers are exceeding js number limitations
  indexInBatch: bigint("index_in_batch", { mode: "number" }),
  metadata: jsonb().default({}),
}, (table) => [
  foreignKey({
    columns: [table.datasetId],
    foreignColumns: [datasets.id],
    name: "dataset_datapoints_dataset_id_fkey"
  }).onUpdate("cascade").onDelete("cascade"),
]);

export const projects = pgTable("projects", {
  id: uuid().defaultRandom().primaryKey().notNull(),
  createdAt: timestamp("created_at", { withTimezone: true, mode: 'string' }).defaultNow().notNull(),
  name: text().notNull(),
  workspaceId: uuid("workspace_id").notNull(),
}, (table) => [
  index("projects_workspace_id_idx").using("btree", table.workspaceId.asc().nullsLast().op("uuid_ops")),
  foreignKey({
    columns: [table.workspaceId],
    foreignColumns: [workspaces.id],
    name: "projects_workspace_id_fkey"
  }).onUpdate("cascade").onDelete("cascade"),
]);

export const labelClassesForPath = pgTable("label_classes_for_path", {
  id: uuid().defaultRandom().primaryKey().notNull(),
  createdAt: timestamp("created_at", { withTimezone: true, mode: 'string' }).defaultNow().notNull(),
  projectId: uuid("project_id").defaultRandom().notNull(),
  path: text().notNull(),
  labelClassId: uuid("label_class_id").notNull(),
}, (table) => [
  foreignKey({
    columns: [table.projectId],
    foreignColumns: [projects.id],
    name: "autoeval_labels_project_id_fkey"
  }).onUpdate("cascade").onDelete("cascade"),
  unique("unique_project_id_path_label_class").on(table.projectId, table.path, table.labelClassId),
]);

export const membersOfWorkspaces = pgTable("members_of_workspaces", {
  workspaceId: uuid("workspace_id").notNull(),
  userId: uuid("user_id").notNull(),
  createdAt: timestamp("created_at", { withTimezone: true, mode: 'string' }).defaultNow().notNull(),
  id: uuid().defaultRandom().primaryKey().notNull(),
  memberRole: workspaceRole("member_role").default('owner').notNull(),
}, (table) => [
  index("members_of_workspaces_user_id_idx").using("btree", table.userId.asc().nullsLast().op("uuid_ops")),
  foreignKey({
    columns: [table.userId],
    foreignColumns: [users.id],
    name: "members_of_workspaces_user_id_fkey"
  }).onUpdate("cascade").onDelete("cascade"),
  foreignKey({
    columns: [table.workspaceId],
    foreignColumns: [workspaces.id],
    name: "public_members_of_workspaces_workspace_id_fkey"
  }).onUpdate("cascade").onDelete("cascade"),
  unique("members_of_workspaces_user_workspace_unique").on(table.workspaceId, table.userId),
]);

export const workspaces = pgTable("workspaces", {
  id: uuid().defaultRandom().primaryKey().notNull(),
  createdAt: timestamp("created_at", { withTimezone: true, mode: 'string' }).defaultNow().notNull(),
  name: text().notNull(),
  // You can use { mode: "bigint" } if numbers are exceeding js number limitations
  tierId: bigint("tier_id", { mode: "number" }).default(sql`'1'`).notNull(),
  subscriptionId: text("subscription_id").default('').notNull(),
  // You can use { mode: "bigint" } if numbers are exceeding js number limitations
  additionalSeats: bigint("additional_seats", { mode: "number" }).default(sql`'0'`).notNull(),
}, (table) => [
  foreignKey({
    columns: [table.tierId],
    foreignColumns: [subscriptionTiers.id],
    name: "workspaces_tier_id_fkey"
  }).onUpdate("cascade"),
]);

export const pipelines = pgTable("pipelines", {
  id: uuid().defaultRandom().primaryKey().notNull(),
  projectId: uuid("project_id").notNull(),
  createdAt: timestamp("created_at", { withTimezone: true, mode: 'string' }).defaultNow().notNull(),
  name: text().notNull(),
  visibility: text().default('PRIVATE').notNull(),
  pythonRequirements: text("python_requirements").default('').notNull(),
}, (table) => [
  index("pipelines_name_project_id_idx").using("btree", table.name.asc().nullsLast().op("text_ops"), table.projectId.asc().nullsLast().op("uuid_ops")),
  index("pipelines_project_id_idx").using("btree", table.projectId.asc().nullsLast().op("uuid_ops")),
  foreignKey({
    columns: [table.projectId],
    foreignColumns: [projects.id],
    name: "pipelines_project_id_fkey"
  }).onUpdate("cascade").onDelete("cascade"),
  unique("unique_project_id_pipeline_name").on(table.projectId, table.name),
]);

export const projectApiKeys = pgTable("project_api_keys", {
  value: text().default('').notNull(),
  createdAt: timestamp("created_at", { withTimezone: true, mode: 'string' }).defaultNow().notNull(),
  name: text(),
  projectId: uuid("project_id").notNull(),
  shorthand: text().default('').notNull(),
  hash: text().default('').notNull(),
  id: uuid().defaultRandom().primaryKey().notNull(),
}, (table) => [
  index("project_api_keys_hash_idx").using("hash", table.hash.asc().nullsLast().op("text_ops")),
  foreignKey({
    columns: [table.projectId],
    foreignColumns: [projects.id],
    name: "public_project_api_keys_project_id_fkey"
  }).onUpdate("cascade").onDelete("cascade"),
]);

export const providerApiKeys = pgTable("provider_api_keys", {
  id: uuid().defaultRandom().primaryKey().notNull(),
  createdAt: timestamp("created_at", { withTimezone: true, mode: 'string' }).defaultNow().notNull(),
  name: text().notNull(),
  projectId: uuid("project_id").defaultRandom().notNull(),
  nonceHex: text("nonce_hex").notNull(),
  value: text().notNull(),
}, (table) => [
  foreignKey({
    columns: [table.projectId],
    foreignColumns: [projects.id],
    name: "provider_api_keys_project_id_fkey"
  }).onUpdate("cascade").onDelete("cascade"),
]);

export const targetPipelineVersions = pgTable("target_pipeline_versions", {
  id: uuid().defaultRandom().primaryKey().notNull(),
  createdAt: timestamp("created_at", { withTimezone: true, mode: 'string' }).defaultNow().notNull(),
  pipelineId: uuid("pipeline_id").notNull(),
  pipelineVersionId: uuid("pipeline_version_id").notNull(),
}, (table) => [
  foreignKey({
    columns: [table.pipelineId],
    foreignColumns: [pipelines.id],
    name: "target_pipeline_versions_pipeline_id_fkey"
  }).onUpdate("cascade").onDelete("cascade"),
  foreignKey({
    columns: [table.pipelineVersionId],
    foreignColumns: [pipelineVersions.id],
    name: "target_pipeline_versions_pipeline_version_id_fkey"
  }),
  unique("unique_pipeline_id").on(table.pipelineId),
]);

export const userSubscriptionInfo = pgTable("user_subscription_info", {
  userId: uuid("user_id").defaultRandom().primaryKey().notNull(),
  createdAt: timestamp("created_at", { withTimezone: true, mode: 'string' }).defaultNow().notNull(),
  stripeCustomerId: text("stripe_customer_id").notNull(),
  activated: boolean().default(false).notNull(),
}, (table) => [
  index("user_subscription_info_stripe_customer_id_idx").using("btree", table.stripeCustomerId.asc().nullsLast().op("text_ops")),
  foreignKey({
    columns: [table.userId],
    foreignColumns: [users.id],
    name: "user_subscription_info_fkey"
  }).onUpdate("cascade").onDelete("cascade"),
]);

export const workspaceUsage = pgTable("workspace_usage", {
  workspaceId: uuid("workspace_id").defaultRandom().primaryKey().notNull(),
  // You can use { mode: "bigint" } if numbers are exceeding js number limitations
  spanCount: bigint("span_count", { mode: "number" }).default(sql`'0'`).notNull(),
  // You can use { mode: "bigint" } if numbers are exceeding js number limitations
  spanCountSinceReset: bigint("span_count_since_reset", { mode: "number" }).default(sql`'0'`).notNull(),
  // You can use { mode: "bigint" } if numbers are exceeding js number limitations
  prevSpanCount: bigint("prev_span_count", { mode: "number" }).default(sql`'0'`).notNull(),
  // You can use { mode: "bigint" } if numbers are exceeding js number limitations
  eventCount: bigint("event_count", { mode: "number" }).default(sql`'0'`).notNull(),
  // You can use { mode: "bigint" } if numbers are exceeding js number limitations
  eventCountSinceReset: bigint("event_count_since_reset", { mode: "number" }).default(sql`'0'`).notNull(),
  // You can use { mode: "bigint" } if numbers are exceeding js number limitations
  prevEventCount: bigint("prev_event_count", { mode: "number" }).default(sql`'0'`).notNull(),
  resetTime: timestamp("reset_time", { withTimezone: true, mode: 'string' }).defaultNow().notNull(),
  resetReason: text("reset_reason").default('signup').notNull(),
}, (table) => [
  foreignKey({
    columns: [table.workspaceId],
    foreignColumns: [workspaces.id],
    name: "user_usage_workspace_id_fkey"
  }).onUpdate("cascade").onDelete("cascade"),
  unique("user_usage_workspace_id_key").on(table.workspaceId),
]);

export const subscriptionTiers = pgTable("subscription_tiers", {
  // You can use { mode: "bigint" } if numbers are exceeding js number limitations
  id: bigint({ mode: "number" }).primaryKey().generatedByDefaultAsIdentity({ name: "subscription_tiers_id_seq", startWith: 1, increment: 1, minValue: 1, maxValue: 9223372036854775000, cache: 1 }),
  createdAt: timestamp("created_at", { withTimezone: true, mode: 'string' }).defaultNow().notNull(),
  name: text().notNull(),
  // You can use { mode: "bigint" } if numbers are exceeding js number limitations
  storageMib: bigint("storage_mib", { mode: "number" }).notNull(),
  // You can use { mode: "bigint" } if numbers are exceeding js number limitations
  logRetentionDays: bigint("log_retention_days", { mode: "number" }).notNull(),
  // You can use { mode: "bigint" } if numbers are exceeding js number limitations
  membersPerWorkspace: bigint("members_per_workspace", { mode: "number" }).default(sql`'-1'`).notNull(),
  // You can use { mode: "bigint" } if numbers are exceeding js number limitations
  numWorkspaces: bigint("num_workspaces", { mode: "number" }).default(sql`'-1'`).notNull(),
  stripeProductId: text("stripe_product_id").default('').notNull(),
  // You can use { mode: "bigint" } if numbers are exceeding js number limitations
  events: bigint({ mode: "number" }).default(sql`'0'`).notNull(),
  // You can use { mode: "bigint" } if numbers are exceeding js number limitations
  spans: bigint({ mode: "number" }).default(sql`'0'`).notNull(),
  extraSpanPrice: doublePrecision("extra_span_price").default(sql`'0'`).notNull(),
  extraEventPrice: doublePrecision("extra_event_price").default(sql`'0'`).notNull(),
});

export const labelingQueues = pgTable("labeling_queues", {
  id: uuid().defaultRandom().primaryKey().notNull(),
  createdAt: timestamp("created_at", { withTimezone: true, mode: 'string' }).defaultNow().notNull(),
  name: text().notNull(),
  projectId: uuid("project_id").notNull(),
}, (table) => [
  foreignKey({
    columns: [table.projectId],
    foreignColumns: [projects.id],
    name: "labeling_queues_project_id_fkey"
  }).onUpdate("cascade").onDelete("cascade"),
]);

export const labelingQueueItems = pgTable("labeling_queue_items", {
  id: uuid().defaultRandom().primaryKey().notNull(),
  createdAt: timestamp("created_at", { withTimezone: true, mode: 'string' }).defaultNow().notNull(),
  queueId: uuid("queue_id").defaultRandom().notNull(),
  action: jsonb().notNull(),
  spanId: uuid("span_id").notNull(),
}, (table) => [
  foreignKey({
    columns: [table.queueId],
    foreignColumns: [labelingQueues.id],
    name: "labelling_queue_items_queue_id_fkey"
  }).onUpdate("cascade").onDelete("cascade"),
]);

export const apiKeys = pgTable("api_keys", {
  apiKey: text("api_key").primaryKey().notNull(),
  createdAt: timestamp("created_at", { withTimezone: true, mode: 'string' }).defaultNow().notNull(),
  userId: uuid("user_id").notNull(),
  name: text().default('default').notNull(),
}, (table) => [
  index("api_keys_user_id_idx").using("btree", table.userId.asc().nullsLast().op("uuid_ops")),
  foreignKey({
    columns: [table.userId],
    foreignColumns: [users.id],
    name: "api_keys_user_id_fkey"
  }).onUpdate("cascade").onDelete("cascade"),
]);

export const evaluations = pgTable("evaluations", {
  id: uuid().defaultRandom().primaryKey().notNull(),
  createdAt: timestamp("created_at", { withTimezone: true, mode: 'string' }).defaultNow().notNull(),
  projectId: uuid("project_id").notNull(),
  name: text().notNull(),
  groupId: text("group_id").default('default').notNull(),
}, (table) => [
  index("evaluations_project_id_hash_idx").using("hash", table.projectId.asc().nullsLast().op("uuid_ops")),
  foreignKey({
    columns: [table.projectId],
    foreignColumns: [projects.id],
    name: "evaluations_project_id_fkey1"
  }).onUpdate("cascade").onDelete("cascade"),
]);

export const pipelineVersions = pgTable("pipeline_versions", {
  id: uuid().defaultRandom().primaryKey().notNull(),
  createdAt: timestamp("created_at", { withTimezone: true, mode: 'string' }).defaultNow().notNull(),
  pipelineId: uuid("pipeline_id").notNull(),
  displayableGraph: jsonb("displayable_graph").notNull(),
  runnableGraph: jsonb("runnable_graph").notNull(),
  pipelineType: text("pipeline_type").notNull(),
  name: text().notNull(),
});

export const users = pgTable("users", {
  id: uuid().defaultRandom().primaryKey().notNull(),
  createdAt: timestamp("created_at", { withTimezone: true, mode: 'string' }).defaultNow().notNull(),
  name: text().notNull(),
  email: text().notNull(),
}, (table) => [
  unique("users_email_key").on(table.email),
]);

export const playgrounds = pgTable("playgrounds", {
  id: uuid().defaultRandom().primaryKey().notNull(),
  createdAt: timestamp("created_at", { withTimezone: true, mode: 'string' }).defaultNow().notNull(),
  name: text().notNull(),
  projectId: uuid("project_id").notNull(),
  promptMessages: jsonb("prompt_messages").default([{ "role": "user", "content": "" }]).notNull(),
  modelId: text("model_id").default('').notNull(),
  outputSchema: text("output_schema"),
}, (table) => [
  foreignKey({
    columns: [table.projectId],
    foreignColumns: [projects.id],
    name: "playgrounds_project_id_fkey"
  }).onUpdate("cascade").onDelete("cascade"),
]);

export const evaluationScores = pgTable("evaluation_scores", {
  id: uuid().defaultRandom().primaryKey().notNull(),
  createdAt: timestamp("created_at", { withTimezone: true, mode: 'string' }).defaultNow().notNull(),
  resultId: uuid("result_id").defaultRandom().notNull(),
  name: text().default('').notNull(),
  score: doublePrecision().notNull(),
  labelId: uuid("label_id"),
}, (table) => [
  index("evaluation_scores_result_id_idx").using("hash", table.resultId.asc().nullsLast().op("uuid_ops")),
  foreignKey({
    columns: [table.resultId],
    foreignColumns: [evaluationResults.id],
    name: "evaluation_scores_result_id_fkey"
  }).onUpdate("cascade").onDelete("cascade"),
  unique("evaluation_results_names_unique").on(table.resultId, table.name),
]);

export const events = pgTable("events", {
  id: uuid().defaultRandom().primaryKey().notNull(),
  createdAt: timestamp("created_at", { withTimezone: true, mode: 'string' }).defaultNow().notNull(),
  spanId: uuid("span_id").notNull(),
  timestamp: timestamp({ withTimezone: true, mode: 'string' }).notNull(),
  name: text().notNull(),
  attributes: jsonb().default({}).notNull(),
  projectId: uuid("project_id").notNull(),
}, (table) => [
  index("events_span_id_project_id_idx").using("btree", table.spanId.asc().nullsLast().op("uuid_ops"), table.projectId.asc().nullsLast().op("uuid_ops")),
  foreignKey({
    columns: [table.spanId, table.projectId],
    foreignColumns: [spans.spanId, spans.projectId],
    name: "events_span_id_project_id_fkey"
  }).onUpdate("cascade").onDelete("cascade"),
]);

export const renderTemplates = pgTable("render_templates", {
  id: uuid().defaultRandom().primaryKey().notNull(),
  createdAt: timestamp("created_at", { withTimezone: true, mode: 'string' }).defaultNow().notNull(),
  projectId: uuid("project_id").defaultRandom().notNull(),
  code: text().notNull(),
  name: text().notNull(),
}, (table) => [
  foreignKey({
    columns: [table.projectId],
    foreignColumns: [projects.id],
    name: "render_templates_project_id_fkey"
  }).onUpdate("cascade").onDelete("cascade"),
]);

export const evaluationResults = pgTable("evaluation_results", {
  id: uuid().defaultRandom().primaryKey().notNull(),
  createdAt: timestamp("created_at", { withTimezone: true, mode: 'string' }).defaultNow().notNull(),
  evaluationId: uuid("evaluation_id").notNull(),
  data: jsonb().notNull(),
  target: jsonb().default({}).notNull(),
  executorOutput: jsonb("executor_output"),
  // You can use { mode: "bigint" } if numbers are exceeding js number limitations
  indexInBatch: bigint("index_in_batch", { mode: "number" }),
  traceId: uuid("trace_id").notNull(),
  index: integer().default(0).notNull(),
}, (table) => [
  index("evaluation_results_evaluation_id_idx").using("btree", table.evaluationId.asc().nullsLast().op("uuid_ops")),
  foreignKey({
    columns: [table.evaluationId],
    foreignColumns: [evaluations.id],
    name: "evaluation_results_evaluation_id_fkey1"
  }).onUpdate("cascade").onDelete("cascade"),
]);

export const traces = pgTable("traces", {
  id: uuid().defaultRandom().primaryKey().notNull(),
  sessionId: text("session_id"),
  metadata: jsonb(),
  projectId: uuid("project_id").notNull(),
  endTime: timestamp("end_time", { withTimezone: true, mode: 'string' }),
  startTime: timestamp("start_time", { withTimezone: true, mode: 'string' }),
  // You can use { mode: "bigint" } if numbers are exceeding js number limitations
  totalTokenCount: bigint("total_token_count", { mode: "number" }).default(sql`'0'`).notNull(),
  cost: doublePrecision().default(sql`'0'`).notNull(),
  createdAt: timestamp("created_at", { withTimezone: true, mode: 'string' }).defaultNow().notNull(),
  traceType: traceType("trace_type").default('DEFAULT').notNull(),
  // You can use { mode: "bigint" } if numbers are exceeding js number limitations
  inputTokenCount: bigint("input_token_count", { mode: "number" }).default(sql`'0'`).notNull(),
  // You can use { mode: "bigint" } if numbers are exceeding js number limitations
  outputTokenCount: bigint("output_token_count", { mode: "number" }).default(sql`'0'`).notNull(),
  inputCost: doublePrecision("input_cost").default(sql`'0'`).notNull(),
  outputCost: doublePrecision("output_cost").default(sql`'0'`).notNull(),
  hasBrowserSession: boolean("has_browser_session"),
  topSpanId: uuid("top_span_id"),
}, (table) => [
  index("trace_metadata_gin_idx").using("gin", table.metadata.asc().nullsLast().op("jsonb_ops")),
  index("traces_id_project_id_start_time_times_not_null_idx").using("btree", table.id.asc().nullsLast().op("timestamptz_ops"), table.projectId.asc().nullsLast().op("uuid_ops"), table.startTime.desc().nullsFirst().op("timestamptz_ops")).where(sql`((start_time IS NOT NULL) AND (end_time IS NOT NULL))`),
  index("traces_project_id_idx").using("btree", table.projectId.asc().nullsLast().op("uuid_ops")),
  index("traces_project_id_trace_type_start_time_end_time_idx").using("btree", table.projectId.asc().nullsLast().op("timestamptz_ops"), table.startTime.asc().nullsLast().op("uuid_ops"), table.endTime.asc().nullsLast().op("timestamptz_ops")).where(sql`((trace_type = 'DEFAULT'::trace_type) AND (start_time IS NOT NULL) AND (end_time IS NOT NULL))`),
  index("traces_session_id_idx").using("btree", table.sessionId.asc().nullsLast().op("text_ops")),
  index("traces_start_time_end_time_idx").using("btree", table.startTime.asc().nullsLast().op("timestamptz_ops"), table.endTime.asc().nullsLast().op("timestamptz_ops")),
  foreignKey({
    columns: [table.projectId],
    foreignColumns: [projects.id],
    name: "new_traces_project_id_fkey"
  }).onUpdate("cascade").onDelete("cascade"),
]);

export const labelClasses = pgTable("label_classes", {
  id: uuid().defaultRandom().primaryKey().notNull(),
  createdAt: timestamp("created_at", { withTimezone: true, mode: 'string' }).defaultNow().notNull(),
  name: text().notNull(),
  projectId: uuid("project_id").notNull(),
  description: text(),
  evaluatorRunnableGraph: jsonb("evaluator_runnable_graph"),
  pipelineVersionId: uuid("pipeline_version_id"),
  color: text().default('rgb(190, 194, 200)').notNull(),
}, (table) => [
  foreignKey({
    columns: [table.projectId],
    foreignColumns: [projects.id],
    name: "label_classes_project_id_fkey"
  }).onUpdate("cascade").onDelete("cascade"),
  unique("label_classes_project_id_id_key").on(table.id, table.projectId),
  unique("label_classes_name_project_id_unique").on(table.name, table.projectId),
]);

export const labels = pgTable("labels", {
  id: uuid().defaultRandom().primaryKey().notNull(),
  createdAt: timestamp("created_at", { withTimezone: true, mode: 'string' }).defaultNow().notNull(),
  classId: uuid("class_id").notNull(),
  spanId: uuid("span_id").notNull(),
  updatedAt: timestamp("updated_at", { withTimezone: true, mode: 'string' }).defaultNow().notNull(),
  userId: uuid("user_id").defaultRandom(),
  labelSource: labelSource("label_source").default('MANUAL').notNull(),
  reasoning: text(),
  projectId: uuid("project_id").notNull(),
}, (table) => [
  foreignKey({
    columns: [table.classId, table.projectId],
    foreignColumns: [labelClasses.id, labelClasses.projectId],
    name: "labels_class_id_project_id_fkey"
  }).onUpdate("cascade").onDelete("cascade"),
  unique("labels_span_id_class_id_key").on(table.classId, table.spanId),
  unique("labels_span_id_class_id_user_id_key").on(table.classId, table.spanId, table.userId),
]);

<<<<<<< HEAD
export const agentMessages = pgTable("agent_messages", {
  createdAt: timestamp("created_at", { withTimezone: true, mode: 'string' }).defaultNow().notNull(),
  id: uuid().defaultRandom().primaryKey().notNull(),
  chatId: uuid("chat_id").notNull(),
  userId: uuid("user_id").notNull(),
  content: jsonb().default({}),
  messageType: agentMessageType("message_type").notNull(),
}, (table) => [
  index("agent_messages_chat_id_created_at_idx").using("btree", table.chatId.asc().nullsLast().op("timestamptz_ops"), table.createdAt.asc().nullsLast().op("timestamptz_ops")),
  foreignKey({
    columns: [table.userId],
    foreignColumns: [users.id],
    name: "agent_message_to_user_fkey"
  }).onUpdate("cascade").onDelete("cascade"),
  foreignKey({
    columns: [table.chatId],
    foreignColumns: [agentSessions.chatId],
    name: "agent_messages_chat_id_fkey"
  }).onUpdate("cascade").onDelete("cascade"),
]);

export const userCookies = pgTable("user_cookies", {
  id: uuid().defaultRandom().primaryKey().notNull(),
  createdAt: timestamp("created_at", { withTimezone: true, mode: 'string' }).defaultNow().notNull(),
  userId: uuid("user_id").notNull(),
  cookies: text().notNull(),
  nonce: text().notNull(),
}, (table) => [
  foreignKey({
    columns: [table.userId],
    foreignColumns: [users.id],
    name: "user_cookies_user_id_fkey"
=======
export const userCookies = pgTable("user_cookies", {
  id: uuid().defaultRandom().primaryKey().notNull(),
  createdAt: timestamp("created_at", { withTimezone: true, mode: 'string' }).defaultNow().notNull(),
  userId: uuid("user_id").notNull(),
  cookies: text().notNull(),
  nonce: text().notNull(),
}, (table) => [
  foreignKey({
    columns: [table.userId],
    foreignColumns: [users.id],
    name: "user_cookies_user_id_fkey"
  }).onUpdate("cascade").onDelete("cascade"),
]);

export const agentMessages = pgTable("agent_messages", {
  createdAt: timestamp("created_at", { withTimezone: true, mode: 'string' }).defaultNow().notNull(),
  id: uuid().defaultRandom().primaryKey().notNull(),
  sessionId: uuid("session_id").notNull(),
  userId: uuid("user_id").notNull(),
  messageType: agentMessageType("message_type").notNull(),
  content: jsonb().default({}),
}, (table) => [
  index("agent_messages_session_id_created_at_idx").using("btree", table.createdAt.asc().nullsLast().op("timestamptz_ops"), table.sessionId.asc().nullsLast().op("timestamptz_ops")),
  foreignKey({
    columns: [table.userId],
    foreignColumns: [users.id],
    name: "agent_message_to_user_fkey"
  }).onUpdate("cascade").onDelete("cascade"),
  foreignKey({
    columns: [table.sessionId],
    foreignColumns: [agentSessions.sessionId],
    name: "agent_messages_session_id_fkey"
>>>>>>> 57ad9786
  }).onUpdate("cascade").onDelete("cascade"),
]);

export const agentSessions = pgTable("agent_sessions", {
  createdAt: timestamp("created_at", { withTimezone: true, mode: 'string' }).defaultNow().notNull(),
<<<<<<< HEAD
  chatId: uuid("chat_id").defaultRandom().primaryKey().notNull(),
  cdpUrl: text("cdp_url"),
  vncUrl: text("vnc_url"),
  machineId: text("machine_id"),
  state: jsonb(),
=======
  sessionId: uuid("session_id").defaultRandom().primaryKey().notNull(),
  cdpUrl: text("cdp_url"),
  vncUrl: text("vnc_url"),
  machineId: text("machine_id"),
  state: text(),
>>>>>>> 57ad9786
  updatedAt: timestamp("updated_at", { withTimezone: true, mode: 'string' }).defaultNow().notNull(),
  chatName: text("chat_name"),
  userId: uuid("user_id").notNull(),
  machineStatus: agentMachineStatus("machine_status").default('not_started').notNull(),
  agentStatus: text("agent_status").default('idle').notNull(),
}, (table) => [
  index("agent_sessions_created_at_idx").using("btree", table.createdAt.asc().nullsLast().op("timestamptz_ops")),
  index("agent_sessions_updated_at_idx").using("btree", table.updatedAt.asc().nullsLast().op("timestamptz_ops")),
  index("agent_sessions_user_id_idx").using("hash", table.userId.asc().nullsLast().op("uuid_ops")),
  foreignKey({
    columns: [table.userId],
    foreignColumns: [users.id],
    name: "agent_sessions_user_id_fkey"
  }).onUpdate("cascade").onDelete("cascade"),
]);

export const machines = pgTable("machines", {
  id: uuid().defaultRandom().notNull(),
  createdAt: timestamp("created_at", { withTimezone: true, mode: 'string' }).defaultNow().notNull(),
  projectId: uuid("project_id").notNull(),
}, (table) => [
  foreignKey({
    columns: [table.projectId],
    foreignColumns: [projects.id],
    name: "machines_project_id_fkey"
  }).onUpdate("cascade").onDelete("cascade"),
  primaryKey({ columns: [table.id, table.projectId], name: "machines_pkey" }),
]);

export const datapointToSpan = pgTable("datapoint_to_span", {
  createdAt: timestamp("created_at", { withTimezone: true, mode: 'string' }).defaultNow().notNull(),
  datapointId: uuid("datapoint_id").notNull(),
  spanId: uuid("span_id").notNull(),
  projectId: uuid("project_id").notNull(),
}, (table) => [
  foreignKey({
    columns: [table.datapointId],
    foreignColumns: [datasetDatapoints.id],
    name: "datapoint_to_span_datapoint_id_fkey"
  }).onUpdate("cascade").onDelete("cascade"),
  foreignKey({
    columns: [table.spanId, table.projectId],
    foreignColumns: [spans.spanId, spans.projectId],
    name: "datapoint_to_span_span_id_project_id_fkey"
  }).onUpdate("cascade").onDelete("cascade"),
  primaryKey({ columns: [table.datapointId, table.spanId, table.projectId], name: "datapoint_to_span_pkey" }),
]);

export const spans = pgTable("spans", {
  spanId: uuid("span_id").notNull(),
  createdAt: timestamp("created_at", { withTimezone: true, mode: 'string' }).defaultNow().notNull(),
  parentSpanId: uuid("parent_span_id"),
  name: text().notNull(),
  attributes: jsonb(),
  input: jsonb(),
  output: jsonb(),
  spanType: spanType("span_type").notNull(),
  startTime: timestamp("start_time", { withTimezone: true, mode: 'string' }).notNull(),
  endTime: timestamp("end_time", { withTimezone: true, mode: 'string' }).notNull(),
  traceId: uuid("trace_id").notNull(),
  inputPreview: text("input_preview"),
  outputPreview: text("output_preview"),
  projectId: uuid("project_id").notNull(),
  inputUrl: text("input_url"),
  outputUrl: text("output_url"),
}, (table) => [
  index("span_path_idx").using("btree", sql`(attributes -> 'lmnr.span.path'::text)`),
  index("spans_project_id_idx").using("hash", table.projectId.asc().nullsLast().op("uuid_ops")),
  index("spans_project_id_trace_id_start_time_idx").using("btree", table.projectId.asc().nullsLast().op("uuid_ops"), table.traceId.asc().nullsLast().op("uuid_ops"), table.startTime.asc().nullsLast().op("uuid_ops")),
  index("spans_root_project_id_start_time_end_time_trace_id_idx").using("btree", table.projectId.asc().nullsLast().op("uuid_ops"), table.startTime.asc().nullsLast().op("timestamptz_ops"), table.endTime.asc().nullsLast().op("uuid_ops"), table.traceId.asc().nullsLast().op("timestamptz_ops")).where(sql`(parent_span_id IS NULL)`),
  index("spans_start_time_end_time_idx").using("btree", table.startTime.asc().nullsLast().op("timestamptz_ops"), table.endTime.asc().nullsLast().op("timestamptz_ops")),
  index("spans_trace_id_idx").using("btree", table.traceId.asc().nullsLast().op("uuid_ops")),
  index("spans_trace_id_start_time_idx").using("btree", table.traceId.asc().nullsLast().op("uuid_ops"), table.startTime.asc().nullsLast().op("uuid_ops")),
  foreignKey({
    columns: [table.projectId],
    foreignColumns: [projects.id],
    name: "spans_project_id_fkey"
  }).onUpdate("cascade").onDelete("cascade"),
  primaryKey({ columns: [table.spanId, table.projectId], name: "spans_pkey" }),
  unique("unique_span_id_project_id").on(table.spanId, table.projectId),
]);<|MERGE_RESOLUTION|>--- conflicted
+++ resolved
@@ -1,9 +1,5 @@
 import { sql } from "drizzle-orm";
-<<<<<<< HEAD
-import { bigint, boolean, doublePrecision, foreignKey, index, integer, jsonb, pgEnum, pgTable, primaryKey, text, timestamp, unique, uuid } from "drizzle-orm/pg-core";
-=======
 import { bigint, boolean, doublePrecision, foreignKey, index, integer, jsonb, pgEnum,pgTable, primaryKey, text, timestamp, unique, uuid } from "drizzle-orm/pg-core";
->>>>>>> 57ad9786
 
 export const agentMachineStatus = pgEnum("agent_machine_status", ['not_started', 'running', 'paused', 'stopped']);
 export const agentMessageType = pgEnum("agent_message_type", ['user', 'assistant', 'step']);
@@ -500,40 +496,6 @@
   unique("labels_span_id_class_id_user_id_key").on(table.classId, table.spanId, table.userId),
 ]);
 
-<<<<<<< HEAD
-export const agentMessages = pgTable("agent_messages", {
-  createdAt: timestamp("created_at", { withTimezone: true, mode: 'string' }).defaultNow().notNull(),
-  id: uuid().defaultRandom().primaryKey().notNull(),
-  chatId: uuid("chat_id").notNull(),
-  userId: uuid("user_id").notNull(),
-  content: jsonb().default({}),
-  messageType: agentMessageType("message_type").notNull(),
-}, (table) => [
-  index("agent_messages_chat_id_created_at_idx").using("btree", table.chatId.asc().nullsLast().op("timestamptz_ops"), table.createdAt.asc().nullsLast().op("timestamptz_ops")),
-  foreignKey({
-    columns: [table.userId],
-    foreignColumns: [users.id],
-    name: "agent_message_to_user_fkey"
-  }).onUpdate("cascade").onDelete("cascade"),
-  foreignKey({
-    columns: [table.chatId],
-    foreignColumns: [agentSessions.chatId],
-    name: "agent_messages_chat_id_fkey"
-  }).onUpdate("cascade").onDelete("cascade"),
-]);
-
-export const userCookies = pgTable("user_cookies", {
-  id: uuid().defaultRandom().primaryKey().notNull(),
-  createdAt: timestamp("created_at", { withTimezone: true, mode: 'string' }).defaultNow().notNull(),
-  userId: uuid("user_id").notNull(),
-  cookies: text().notNull(),
-  nonce: text().notNull(),
-}, (table) => [
-  foreignKey({
-    columns: [table.userId],
-    foreignColumns: [users.id],
-    name: "user_cookies_user_id_fkey"
-=======
 export const userCookies = pgTable("user_cookies", {
   id: uuid().defaultRandom().primaryKey().notNull(),
   createdAt: timestamp("created_at", { withTimezone: true, mode: 'string' }).defaultNow().notNull(),
@@ -566,25 +528,16 @@
     columns: [table.sessionId],
     foreignColumns: [agentSessions.sessionId],
     name: "agent_messages_session_id_fkey"
->>>>>>> 57ad9786
   }).onUpdate("cascade").onDelete("cascade"),
 ]);
 
 export const agentSessions = pgTable("agent_sessions", {
   createdAt: timestamp("created_at", { withTimezone: true, mode: 'string' }).defaultNow().notNull(),
-<<<<<<< HEAD
-  chatId: uuid("chat_id").defaultRandom().primaryKey().notNull(),
-  cdpUrl: text("cdp_url"),
-  vncUrl: text("vnc_url"),
-  machineId: text("machine_id"),
-  state: jsonb(),
-=======
   sessionId: uuid("session_id").defaultRandom().primaryKey().notNull(),
   cdpUrl: text("cdp_url"),
   vncUrl: text("vnc_url"),
   machineId: text("machine_id"),
   state: text(),
->>>>>>> 57ad9786
   updatedAt: timestamp("updated_at", { withTimezone: true, mode: 'string' }).defaultNow().notNull(),
   chatName: text("chat_name"),
   userId: uuid("user_id").notNull(),
