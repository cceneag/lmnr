--- conflicted
+++ resolved
@@ -70,13 +70,8 @@
   membersOfWorkspaces: many(membersOfWorkspaces),
   userSubscriptionInfos: many(userSubscriptionInfo),
   apiKeys: many(apiKeys),
-<<<<<<< HEAD
-  agentMessages: many(agentMessages),
-  userCookies: many(userCookies),
-=======
   userCookies: many(userCookies),
   agentMessages: many(agentMessages),
->>>>>>> 57ad9786
   agentSessions: many(agentSessions),
 }));
 
@@ -232,30 +227,6 @@
   }),
 }));
 
-<<<<<<< HEAD
-export const agentMessagesRelations = relations(agentMessages, ({one}) => ({
-  user: one(users, {
-    fields: [agentMessages.userId],
-    references: [users.id]
-  }),
-  agentSession: one(agentSessions, {
-    fields: [agentMessages.chatId],
-    references: [agentSessions.chatId]
-  }),
-}));
-
-export const agentSessionsRelations = relations(agentSessions, ({one, many}) => ({
-  agentMessages: many(agentMessages),
-  user: one(users, {
-    fields: [agentSessions.userId],
-    references: [users.id]
-  }),
-}));
-
-export const userCookiesRelations = relations(userCookies, ({one}) => ({
-  user: one(users, {
-    fields: [userCookies.userId],
-=======
 export const userCookiesRelations = relations(userCookies, ({one}) => ({
   user: one(users, {
     fields: [userCookies.userId],
@@ -278,7 +249,6 @@
   agentMessages: many(agentMessages),
   user: one(users, {
     fields: [agentSessions.userId],
->>>>>>> 57ad9786
     references: [users.id]
   }),
 }));
